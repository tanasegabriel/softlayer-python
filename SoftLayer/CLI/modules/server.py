"""
usage: sl server [<command>] [<args>...] [options]
       sl server [-h | --help]

Manage hardware servers

The available commands are:
  cancel          Cancel a dedicated server.
  cancel-reasons  Provides the list of possible cancellation reasons
  create          Create a new dedicated server
  create-options  Display a list of creation options for a specific chassis
  detail          Retrieve hardware details
  list            List hardware devices
  list-chassis    Provide a list of all chassis available for ordering
  nic-edit        Edit NIC settings
  power-cycle     Issues power cycle to server
  power-off       Powers off a running server
  power-on        Boots up a server
  reboot          Reboots a running server
  reload          Perform an OS reload

For several commands, <identifier> will be asked for. This can be the id,
hostname or the ip address for a piece of hardware.
"""
# :license: MIT, see LICENSE for more details.
import os
import re

import SoftLayer
from SoftLayer.CLI import environment
from SoftLayer.CLI import exceptions
from SoftLayer.CLI import formatting
from SoftLayer.CLI import helpers
from SoftLayer.CLI import template
from SoftLayer import utils


class ListServers(environment.CLIRunnable):
    """
usage: sl server list [options]

List hardware servers on the account

Examples:
  sl server list --datacenter=dal05
  sl server list --network=100 --domain=example.com
  sl server list --tags=production,db

Options:
  --sortby=ARG  Column to sort by. options: id, datacenter, host, cores,
                  memory, primary_ip, backend_ip

Filters:
  -c, --cpu=CPU        Number of CPU cores
  -D, --domain=DOMAIN  Domain portion of the FQDN. example: example.com
  -d, --datacenter=DC  Datacenter shortname (sng01, dal05, ...)
  -H, --hostname=HOST  Host portion of the FQDN. example: server
  -m, --memory=MEMORY  Memory in gigabytes
  -n, --network=MBPS   Network port speed in Mbps
  --tags=ARG           Only show instances that have one of these tags.
                         Comma-separated. (production,db)

For more on filters see 'sl help filters'
"""
    action = 'list'

    def execute(self, args):
        manager = SoftLayer.HardwareManager(self.client)

        tags = None
        if args.get('--tags'):
            tags = [tag.strip() for tag in args.get('--tags').split(',')]

        servers = manager.list_hardware(
            hostname=args.get('--hostname'),
            domain=args.get('--domain'),
            cpus=args.get('--cpu'),
            memory=args.get('--memory'),
            datacenter=args.get('--datacenter'),
            nic_speed=args.get('--network'),
            tags=tags)

        table = formatting.Table([
            'id',
            'datacenter',
            'host',
            'cores',
            'memory',
            'primary_ip',
            'backend_ip',
            'active_transaction',
            'owner'
        ])
        table.sortby = args.get('--sortby') or 'host'

        for server in servers:
<<<<<<< HEAD
            server = utils.NestedDict(server)
=======
            server = NestedDict(server)
            user = None
            if 'billingItem' in server:
                if 'orderItem' in server['billingItem']:
                    user = (server['billingItem']['orderItem']['order']
                            ['userRecord']['username'])
>>>>>>> d873a18e
            table.add_row([
                server['id'],
                server['datacenter']['name'] or formatting.blank(),
                server['fullyQualifiedDomainName'],
                server['processorPhysicalCoreAmount'],
<<<<<<< HEAD
                formatting.gb(server['memoryCapacity'] or 0),
                server['primaryIpAddress'] or formatting.blank(),
                server['primaryBackendIpAddress'] or formatting.blank(),
                formatting.active_txn(server),
=======
                gb(server['memoryCapacity'] or 0),
                server['primaryIpAddress'] or blank(),
                server['primaryBackendIpAddress'] or blank(),
                active_txn(server),
                user or blank(),
>>>>>>> d873a18e
            ])

        return table


class ServerDetails(environment.CLIRunnable):
    """
usage: sl server detail [--passwords] [--price] <identifier> [options]

Get details for a hardware device

Options:
  --passwords  Show passwords (check over your shoulder!)
  --price      Show associated prices
"""
    action = 'detail'

    def execute(self, args):
        hardware = SoftLayer.HardwareManager(self.client)

        table = formatting.KeyValueTable(['Name', 'Value'])
        table.align['Name'] = 'r'
        table.align['Value'] = 'l'

        hardware_id = helpers.resolve_id(
            hardware.resolve_ids, args.get('<identifier>'), 'hardware')
        result = hardware.get_hardware(hardware_id)
        result = utils.NestedDict(result)

        table.add_row(['id', result['id']])
        table.add_row(['hostname', result['fullyQualifiedDomainName']])
        table.add_row(['status', result['hardwareStatus']['status']])
        table.add_row(['datacenter',
                       result['datacenter']['name'] or formatting.blank()])
        table.add_row(['cores', result['processorPhysicalCoreAmount']])
        table.add_row(['memory',
                       formatting.gb(result['memoryCapacity'])])
        table.add_row(['public_ip',
                       result['primaryIpAddress'] or formatting.blank()])
        table.add_row(['private_ip',
                       result['primaryBackendIpAddress']
                       or formatting.blank()])
        table.add_row(['ipmi_ip',
                       result['networkManagementIpAddress']
                       or formatting.blank()])
        table.add_row([
            'os',
            formatting.FormattedItem(
                result['operatingSystem']['softwareLicense']
                ['softwareDescription']['referenceCode'] or formatting.blank(),
                result['operatingSystem']['softwareLicense']
                ['softwareDescription']['name'] or formatting.blank()
            )])
<<<<<<< HEAD
        table.add_row(['created',
                       result['provisionDate'] or formatting.blank()])

        vlan_table = formatting.Table(['type', 'number', 'id'])
=======
        table.add_row(['created', result['provisionDate'] or blank()])
        user = None
        if 'billingItem' in result:
            if 'orderItem' in result['billingItem']:
                user = (result['billingItem']['orderItem']['order']
                        ['userRecord']['username'])
        table.add_row(['owner',
                       user or blank()])
        vlan_table = Table(['type', 'number', 'id'])
>>>>>>> d873a18e
        for vlan in result['networkVlans']:
            vlan_table.add_row([
                vlan['networkSpace'], vlan['vlanNumber'], vlan['id']])
        table.add_row(['vlans', vlan_table])

        if result.get('notes'):
            table.add_row(['notes', result['notes']])

        if args.get('--price'):
            table.add_row(['price rate',
                           result['billingItem']['recurringFee']])

        if args.get('--passwords'):
            user_strs = []
            for item in result['operatingSystem']['passwords']:
                user_strs.append(
                    "%s %s" % (item['username'], item['password']))
            table.add_row(['users', formatting.listing(user_strs)])

        tag_row = []
        for tag in result['tagReferences']:
            tag_row.append(tag['tag']['name'])

        if tag_row:
            table.add_row(['tags', formatting.listing(tag_row, separator=',')])

        # Test to see if this actually has a primary (public) ip address
        if result['primaryIpAddress']:
            ptr_domains = (self.client['Hardware_Server']
                           .getReverseDomainRecords(id=hardware_id))

            for ptr_domain in ptr_domains:
                for ptr in ptr_domain['resourceRecords']:
                    table.add_row(['ptr', ptr['data']])

        return table


class ServerReload(environment.CLIRunnable):
    """
usage: sl server reload <identifier> [--key=KEY...] [options]

Reload the OS on a hardware server based on its current configuration

Optional:
  -i, --postinstall=URI  Post-install script to download
                           (Only HTTPS executes, HTTP leaves file in /root)
  -k, --key=KEY          SSH keys to add to the root user. Can be specified
                           multiple times
"""

    action = 'reload'
    options = ['confirm']

    def execute(self, args):
        hardware = SoftLayer.HardwareManager(self.client)
        hardware_id = helpers.resolve_id(
            hardware.resolve_ids, args.get('<identifier>'), 'hardware')
        keys = []
        if args.get('--key'):
            for key in args.get('--key'):
                resolver = SoftLayer.SshKeyManager(self.client).resolve_ids
                key_id = helpers.resolve_id(resolver, key, 'SshKey')
                keys.append(key_id)
        if args['--really'] or formatting.no_going_back(hardware_id):
            hardware.reload(hardware_id, args['--postinstall'], keys)
        else:
            raise exceptions.CLIAbort('Aborted')


class CancelServer(environment.CLIRunnable):
    """
usage: sl server cancel <identifier> [options]

Cancel a dedicated server

Options:
  --comment=COMMENT  An optional comment to add to the cancellation ticket
  --reason=REASON    An optional cancellation reason. See cancel-reasons for a
                       list of available options
"""

    action = 'cancel'
    options = ['confirm']

    def execute(self, args):
        mgr = SoftLayer.HardwareManager(self.client)
        hw_id = helpers.resolve_id(
            mgr.resolve_ids, args.get('<identifier>'), 'hardware')

        comment = args.get('--comment')

        if not comment and not args['--really']:
            comment = self.env.input("(Optional) Add a cancellation comment:")

        reason = args.get('--reason')

        if args['--really'] or formatting.no_going_back(hw_id):
            mgr.cancel_hardware(hw_id, reason, comment)
        else:
            raise exceptions.CLIAbort('Aborted')


class ServerCancelReasons(environment.CLIRunnable):
    """
usage: sl server cancel-reasons

Display a list of cancellation reasons
"""

    action = 'cancel-reasons'

    def execute(self, args):
        table = formatting.Table(['Code', 'Reason'])
        table.align['Code'] = 'r'
        table.align['Reason'] = 'l'

        mgr = SoftLayer.HardwareManager(self.client)

        for code, reason in mgr.get_cancellation_reasons().items():
            table.add_row([code, reason])

        return table


class ServerPowerOff(environment.CLIRunnable):
    """
usage: sl server power-off <identifier> [options]

Power off an active server
"""
    action = 'power-off'
    options = ['confirm']

    def execute(self, args):
        mgr = SoftLayer.HardwareManager(self.client)
        hw_id = helpers.resolve_id(mgr.resolve_ids,
                                   args.get('<identifier>'),
                                   'hardware')
        if args['--really'] or formatting.confirm('This will power off the '
                                                  'server with id %s '
                                                  'Continue?' % hw_id):
            self.client['Hardware_Server'].powerOff(id=hw_id)
        else:
            raise exceptions.CLIAbort('Aborted.')


class ServerReboot(environment.CLIRunnable):
    """
usage: sl server reboot <identifier> [--hard | --soft] [options]

Reboot an active server

Optional:
    --hard  Perform an abrupt reboot
    --soft  Perform a graceful reboot
"""
    action = 'reboot'
    options = ['confirm']

    def execute(self, args):
        hardware_server = self.client['Hardware_Server']
        mgr = SoftLayer.HardwareManager(self.client)
        hw_id = helpers.resolve_id(mgr.resolve_ids,
                                   args.get('<identifier>'),
                                   'hardware')
        if args['--really'] or formatting.confirm('This will power off the '
                                                  'server with id %s. '
                                                  'Continue?' % hw_id):
            if args['--hard']:
                hardware_server.rebootHard(id=hw_id)
            elif args['--soft']:
                hardware_server.rebootSoft(id=hw_id)
            else:
                hardware_server.rebootDefault(id=hw_id)
        else:
            raise exceptions.CLIAbort('Aborted.')


class ServerPowerOn(environment.CLIRunnable):
    """
usage: sl server power-on <identifier> [options]

Power on a server
"""
    action = 'power-on'

    def execute(self, args):
        mgr = SoftLayer.HardwareManager(self.client)
        hw_id = helpers.resolve_id(mgr.resolve_ids,
                                   args.get('<identifier>'),
                                   'hardware')
        self.client['Hardware_Server'].powerOn(id=hw_id)


class ServerPowerCycle(environment.CLIRunnable):
    """
usage: sl server power-cycle <identifier> [options]

Issues power cycle to server via the power strip
"""
    action = 'power-cycle'
    options = ['confirm']

    def execute(self, args):
        mgr = SoftLayer.HardwareManager(self.client)
        hw_id = helpers.resolve_id(mgr.resolve_ids,
                                   args.get('<identifier>'),
                                   'hardware')

        if args['--really'] or formatting.confirm('This will power off the '
                                                  'server with id %s. '
                                                  'Continue?' % hw_id):
            self.client['Hardware_Server'].powerCycle(id=hw_id)
        else:
            raise exceptions.CLIAbort('Aborted.')


class NicEditServer(environment.CLIRunnable):
    """
usage: sl server nic-edit <identifier> (public | private) --speed=SPEED
                          [options]

Manage NIC settings

Options:
    --speed=SPEED  Port speed. 0 disables the port.
                     [Options: 0, 10, 100, 1000, 10000]
"""
    action = 'nic-edit'

    def execute(self, args):
        public = args['public']

        mgr = SoftLayer.HardwareManager(self.client)
        hw_id = helpers.resolve_id(mgr.resolve_ids,
                                   args.get('<identifier>'),
                                   'hardware')

        mgr.change_port_speed(hw_id, public, args['--speed'])


class ListChassisServer(environment.CLIRunnable):
    """
usage: sl server list-chassis [options]

Display a list of chassis available for ordering dedicated servers.
"""
    action = 'list-chassis'

    def execute(self, args):
        table = formatting.Table(['Code', 'Chassis'])
        table.align['Code'] = 'r'
        table.align['Chassis'] = 'l'

        mgr = SoftLayer.HardwareManager(self.client)
        chassis = mgr.get_available_dedicated_server_packages()

        for chassis in chassis:
            table.add_row([chassis[0], chassis[1]])

        return table


class ServerCreateOptions(environment.CLIRunnable):
    """
usage: sl server create-options <chassis_id> [options]

Output available available options when creating a dedicated server with the
specified chassis.

Options:
  --all         Show all options. default if no other option provided
  --controller  Show disk controller options
  --cpu         Show CPU options
  --datacenter  Show datacenter options
  --disk        Show disk options
  --memory      Show memory size options
  --nic         Show NIC speed options
  --os          Show operating system options
"""

    action = 'create-options'
    options = ['datacenter', 'cpu', 'memory', 'os', 'disk', 'nic',
               'controller']

    def execute(self, args):
        mgr = SoftLayer.HardwareManager(self.client)

        table = formatting.KeyValueTable(['Name', 'Value'])
        table.align['Name'] = 'r'
        table.align['Value'] = 'l'

        chassis_id = args.get('<chassis_id>')

        found = False
        for chassis in mgr.get_available_dedicated_server_packages():
            if chassis_id == str(chassis[0]):
                found = True
                break

        if not found:
            raise exceptions.CLIAbort('Invalid chassis specified.')

        ds_options = mgr.get_dedicated_server_create_options(chassis_id)

        show_all = True
        for opt_name in self.options:
            if args.get("--" + opt_name):
                show_all = False
                break

        if args['--all']:
            show_all = True

        # Determine if this is a "Bare Metal Instance" or regular server
        bmc = False
        if chassis_id == str(mgr.get_bare_metal_package_id()):
            bmc = True

        if args['--datacenter'] or show_all:
            results = self.get_create_options(ds_options, 'datacenter')[0]

            table.add_row([results[0], formatting.listing(sorted(results[1]))])

        if (args['--cpu'] or show_all) and not bmc:
            results = self.get_create_options(ds_options, 'cpu')

            cpu_table = formatting.Table(['ID', 'Description'])
            cpu_table.align['ID'] = 'r'
            cpu_table.align['Description'] = 'l'

            for result in sorted(results, key=lambda x: x[1]):
                cpu_table.add_row([result[1], result[0]])
            table.add_row(['cpu', cpu_table])

        if (args['--memory'] or show_all) and not bmc:
            results = self.get_create_options(ds_options, 'memory')[0]

            table.add_row([results[0], formatting.listing(
                item[0] for item in sorted(results[1]))])

        if bmc and (show_all or args['--memory'] or args['--cpu']):
            results = self.get_create_options(ds_options, 'server_core')
            memory_cpu_table = formatting.Table(['memory', 'cpu'])
            for result in results:
                memory_cpu_table.add_row([
                    result[0],
                    formatting.listing(
                        [item[0] for item in sorted(
                            result[1], key=lambda x: int(x[0])
                        )])])
            table.add_row(['memory/cpu', memory_cpu_table])

        if args['--os'] or show_all:
            results = self.get_create_options(ds_options, 'os')

            for result in results:
                table.add_row([
                    result[0],
                    formatting.listing(
                        [item[0] for item in sorted(result[1])],
                        separator=os.linesep
                    )])

        if args['--disk'] or show_all:
            results = self.get_create_options(ds_options, 'disk')[0]

            table.add_row([
                results[0],
                formatting.listing(
                    [item[0] for item in sorted(results[1])],
                    separator=os.linesep
                )])

        if args['--nic'] or show_all:
            results = self.get_create_options(ds_options, 'nic')

            for result in results:
                table.add_row([result[0], formatting.listing(
                    item[0] for item in sorted(result[1],))])

        if (args['--controller'] or show_all) and not bmc:
            results = self.get_create_options(ds_options, 'disk_controller')[0]

            table.add_row([results[0], formatting.listing(
                item[0] for item in sorted(results[1],))])

        return table

    def get_create_options(self, ds_options, section, pretty=True):
        """ This method can be used to parse the bare metal instance creation
        options into different sections. This can be useful for data validation
        as well as printing the options on a help screen.

        :param dict ds_options: The instance options to parse. Must come from
                                 the .get_bare_metal_create_options() function
                                 in the HardwareManager.
        :param string section: The section to parse out.
        :param bool pretty: If true, it will return the results in a 'pretty'
                            format that's easier to print.
        """
        return_value = None

        if 'datacenter' == section:
            datacenters = [loc['keyname']
                           for loc in ds_options['locations']]
            return_value = [('datacenter', datacenters)]
        elif 'cpu' == section and 'server' in ds_options['categories']:
            results = []

            for item in ds_options['categories']['server']['items']:
                results.append((
                    item['description'],
                    item['price_id']
                ))

            return_value = results
        elif 'memory' == section and 'ram' in ds_options['categories']:
            ram = []
            for option in ds_options['categories']['ram']['items']:
                ram.append((int(option['capacity']), option['price_id']))

            return_value = [('memory', ram)]
        elif ('server_core' == section
              and 'server_core' in ds_options['categories']):
            mem_options = {}
            cpu_regex = re.compile(r'(\d+) x ')
            memory_regex = re.compile(r' - (\d+) GB Ram', re.I)

            for item in ds_options['categories']['server_core']['items']:
                cpu = cpu_regex.search(item['description']).group(1)
                memory = memory_regex.search(item['description']).group(1)

                if cpu and memory:
                    if memory not in mem_options:
                        mem_options[memory] = []

                    mem_options[memory].append((cpu, item['price_id']))

            results = []
            for memory in sorted(mem_options.keys(), key=int):
                key = memory

                if pretty:
                    key = memory

                results.append((key, mem_options[memory]))

            return_value = results
        elif 'os' == section:
            os_regex = re.compile(r'(^[A-Za-z\s\/\-]+) ([\d\.]+)')
            bit_regex = re.compile(r' \((\d+)\s*bit')
            extra_regex = re.compile(r' - (.+)\(')

            os_list = {}
            flat_list = []

            # Loop through the operating systems and get their OS codes
            for opsys in ds_options['categories']['os']['items']:
                if 'Windows Server' in opsys['description']:
                    os_code = self._generate_windows_code(opsys['description'])
                else:
                    os_results = os_regex.search(opsys['description'])

                    # Skip this operating system if it's not parsable
                    if os_results is None:
                        continue

                    name = os_results.group(1)
                    version = os_results.group(2)
                    bits = bit_regex.search(opsys['description'])
                    extra_info = extra_regex.search(opsys['description'])

                    if bits:
                        bits = bits.group(1)
                    if extra_info:
                        extra_info = extra_info.group(1)

                    os_code = self._generate_os_code(name, version, bits,
                                                     extra_info)

                name = os_code.split('_')[0]

                if name not in os_list:
                    os_list[name] = []

                os_list[name].append((os_code, opsys['price_id']))
                flat_list.append((os_code, opsys['price_id']))

            if pretty:
                results = []
                for opsys in sorted(os_list.keys()):
                    results.append(('os (%s)' % opsys, os_list[opsys]))

                return_value = results
            else:
                return_value = [('os', flat_list)]

        elif 'disk' == section:
            disks = []
            type_regex = re.compile(r'^[\d\.]+[GT]B\s+(.+)$')
            for disk in ds_options['categories']['disk0']['items']:
                disk_type = 'SATA'
                disk_type = type_regex.match(disk['description']).group(1)

                disk_type = disk_type.replace('RPM', '').strip()
                disk_type = disk_type.replace(' ', '_').upper()
                disk_type = str(int(disk['capacity'])) + '_' + disk_type
                disks.append((disk_type, disk['price_id'], disk['id']))

            return_value = [('disk', disks)]
        elif 'nic' == section:
            single = []
            dual = []

            for item in ds_options['categories']['port_speed']['items']:
                if 'dual' in item['description'].lower():
                    dual.append((str(int(item['capacity'])) + '_DUAL',
                                 item['price_id']))
                else:
                    single.append((str(int(item['capacity'])),
                                   item['price_id']))

            return_value = [('single nic', single), ('dual nic', dual)]
        elif 'disk_controller' == section:
            options = []
            for item in ds_options['categories']['disk_controller']['items']:
                text = item['description'].replace(' ', '')

                if 'Non-RAID' == text:
                    text = 'None'

                options.append((text, item['price_id']))

            return_value = [('disk_controllers', options)]

        return return_value

    def _generate_os_code(self, name, version, bits, extra_info):
        """ Encapsulates the code for generating the operating system code. """
        name = name.replace(' Linux', '')
        name = name.replace('Enterprise', '')
        name = name.replace('GNU/Linux', '')

        os_code = name.strip().replace(' ', '_').upper()

        if os_code.startswith('RED_HAT'):
            os_code = 'REDHAT'

        if 'UBUNTU' in os_code:
            version = re.sub(r'\.\d+', '', version)

        os_code += '_' + version.replace('.0', '')

        if bits:
            os_code += '_' + bits

        if extra_info:
            garbage = ['Install', '(32 bit)', '(64 bit)']

            for obj in garbage:
                extra_info = extra_info.replace(obj, '')

            os_code += '_' + extra_info.strip().replace(' ', '_').upper()

        return os_code

    def _generate_windows_code(self, description):
        """ Separates the code for generating the Windows OS code
        since it's significantly different from the rest.
        """
        version_check = re.search(r'Windows Server (\d+)', description)
        version = version_check.group(1)

        os_code = 'WIN_' + version

        if 'Datacenter' in description:
            os_code += '-DC'
        elif 'Enterprise' in description:
            os_code += '-ENT'
        else:
            os_code += '-STD'

        if 'ith R2' in description:
            os_code += '-R2'
        elif 'ith Hyper-V' in description:
            os_code += '-HYPERV'

        bit_check = re.search(r'\((\d+)\s*bit', description)
        if bit_check:
            os_code += '_' + bit_check.group(1)

        return os_code


class CreateServer(environment.CLIRunnable):
    """
usage: sl server create [--disk=SIZE...] [--key=KEY...] [options]

Order/create a dedicated server. See 'sl server list-chassis' and
'sl server create-options' for valid options.

Required:
  -H --hostname=HOST  Host portion of the FQDN. example: server
  -D --domain=DOMAIN  Domain portion of the FQDN. example: example.com
  --chassis=CHASSIS   The chassis to use for the new server
  -c --cpu=CPU        CPU model
  -o OS, --os=OS      OS install code.
  -m --memory=MEMORY  Memory in gigabytes. example: 4
  --billing=BILLING   Billing rate. Options are "monthly" (default) or
                        "hourly". The hourly rate is only available on the
                        "Bare Metal Instance" chassis.

Optional:
  -d, --datacenter=DC    Datacenter name
                           Note: Omitting this value defaults to the first
                           available datacenter
  -n, --network=MBPS     Network port speed in Mbps
  --disk=SIZE...         Disks. Can be specified multiple times
  --controller=RAID      The RAID configuration for the server.
                           Defaults to None.
  -i, --postinstall=URI  Post-install script to download
  -k KEY, --key=KEY      SSH keys to assign to the root user. Can be specified
                           multiple times.
  --test                 Do not create the server, just get a quote
  --vlan_public=VLAN     The ID of the public VLAN on which you want the
                           hardware placed
  --vlan_private=VLAN    The ID of the private VLAN on which you want the
                           hardware placed
  -t, --template=FILE    A template file that defaults the command-line
                           options using the long name in INI format
  --export=FILE          Exports options to a template file
"""
    action = 'create'
    options = ['confirm']
    required_params = ['--hostname', '--domain', '--chassis', '--cpu',
                       '--memory', '--os']

    def execute(self, args):
        template.update_with_template_args(args, list_args=['--disk', '--key'])
        mgr = SoftLayer.HardwareManager(self.client)
        self._validate_args(args)

        ds_options = mgr.get_dedicated_server_create_options(args['--chassis'])

        order = self._process_args(args, ds_options)

        # Do not create hardware server with --test or --export
        do_create = not (args['--export'] or args['--test'])

        output = None
        if args.get('--test'):
            result = mgr.verify_order(**order)

            table = formatting.Table(['Item', 'cost'])
            table.align['Item'] = 'r'
            table.align['cost'] = 'r'

            total = 0.0
            for price in result['prices']:
                total += float(price.get('recurringFee', 0.0))
                rate = "%.2f" % float(price['recurringFee'])

                table.add_row([price['item']['description'], rate])

            table.add_row(['Total monthly cost', "%.2f" % total])
            output = []
            output.append(table)
            output.append(formatting.FormattedItem(
                '',
                ' -- ! Prices reflected here are retail and do not '
                'take account level discounts and are not guaranteed.'))

        if args['--export']:
            export_file = args.pop('--export')
            template.export_to_template(export_file, args,
                                        exclude=['--wait', '--test'])
            return 'Successfully exported options to a template file.'

        if do_create:
            if args['--really'] or formatting.confirm(
                    "This action will incur charges on your account. "
                    "Continue?"):
                result = mgr.place_order(**order)

                table = formatting.KeyValueTable(['name', 'value'])
                table.align['name'] = 'r'
                table.align['value'] = 'l'
                table.add_row(['id', result['orderId']])
                table.add_row(['created', result['orderDate']])
                output = table
            else:
                raise exceptions.CLIAbort('Aborting dedicated server order.')

        return output

    def _process_args(self, args, ds_options):
        """
        Helper method to centralize argument processing without convoluting
        code flow of the main execute method.
        """
        mgr = SoftLayer.HardwareManager(self.client)

        order = {
            'hostname': args['--hostname'],
            'domain': args['--domain'],
            'bare_metal': False,
            'package_id': args['--chassis'],
        }

        # Determine if this is a "Bare Metal Instance" or regular server
        bmc = False
        if args['--chassis'] == str(mgr.get_bare_metal_package_id()):
            bmc = True

        # Convert the OS code back into a price ID
        os_price = self._get_price_id_from_options(ds_options, 'os',
                                                   args['--os'])

        if os_price:
            order['os'] = os_price
        else:
            raise exceptions.CLIAbort('Invalid operating system specified.')

        order['location'] = args['--datacenter'] or 'FIRST_AVAILABLE'

        if bmc:
            order['server'] = self._get_cpu_and_memory_price_ids(
                ds_options, args['--cpu'], args['--memory'])
            order['bare_metal'] = True

            if args['--billing'] == 'hourly':
                order['hourly'] = True
        else:
            order['server'] = args['--cpu']
            order['ram'] = self._get_price_id_from_options(
                ds_options, 'memory', int(args['--memory']))

        # Set the disk sizes
        disk_prices = []
        disk_number = 0
        for disk in args.get('--disk'):
            disk_price = self._get_disk_price(ds_options, disk, disk_number)
            disk_number += 1
            if disk_price:
                disk_prices.append(disk_price)

        if not disk_prices:
            disk_prices.append(self._get_default_value(ds_options, 'disk0'))

        order['disks'] = disk_prices

        # Set the disk controller price
        if not bmc:
            if args.get('--controller'):
                dc_price = self._get_price_id_from_options(
                    ds_options, 'disk_controller', args.get('--controller'))
            else:
                dc_price = self._get_price_id_from_options(ds_options,
                                                           'disk_controller',
                                                           'None')

            order['disk_controller'] = dc_price

        # Set the port speed
        port_speed = args.get('--network') or '100'

        nic_price = self._get_price_id_from_options(ds_options, 'nic',
                                                    port_speed)

        if nic_price:
            order['port_speed'] = nic_price
        else:
            raise exceptions.CLIAbort('Invalid NIC speed specified.')

        if args.get('--postinstall'):
            order['post_uri'] = args.get('--postinstall')

        # Get the SSH keys
        if args.get('--key'):
            keys = []
            for key in args.get('--key'):
                resolver = SoftLayer.SshKeyManager(self.client).resolve_ids
                key_id = helpers.resolve_id(resolver, key, 'SshKey')
                keys.append(key_id)
            order['ssh_keys'] = keys

        if args.get('--vlan_public'):
            order['public_vlan'] = args['--vlan_public']

        if args.get('--vlan_private'):
            order['private_vlan'] = args['--vlan_private']

        return order

    def _validate_args(self, args):
        """ Raises an ArgumentError if the given arguments are not valid """
        invalid_args = [k for k in self.required_params if args.get(k) is None]
        if invalid_args:
            raise exceptions.ArgumentError('Missing required options: %s'
                                           % ','.join(invalid_args))

    def _get_default_value(self, ds_options, option):
        """ Returns a 'free' price id given an option """
        if option not in ds_options['categories']:
            return

        for item in ds_options['categories'][option]['items']:
            if not any([
                    float(item.get('setupFee', 0)),
                    float(item.get('recurringFee', 0)),
                    float(item.get('hourlyRecurringFee', 0)),
                    float(item.get('oneTimeFee', 0)),
                    float(item.get('laborFee', 0)),
            ]):
                return item['price_id']

    def _get_disk_price(self, ds_options, value, number):
        """ Returns a price id that matches a given disk config """
        if not number:
            return self._get_price_id_from_options(ds_options, 'disk', value)
        # This will get the item ID for the matching identifier string, which
        # we can then use to get the price ID for our specific disk
        item_id = self._get_price_id_from_options(ds_options, 'disk',
                                                  value, True)
        key = 'disk' + str(number)
        if key in ds_options['categories']:
            for item in ds_options['categories'][key]['items']:
                if item['id'] == item_id:
                    return item['price_id']

    def _get_cpu_and_memory_price_ids(self, ds_options, cpu_value,
                                      memory_value):
        """
        Returns a price id for a cpu/memory pair in pre-configured servers
        (formerly known as BMC).
        """
        ds_obj = ServerCreateOptions()
        for memory, options in ds_obj.get_create_options(ds_options,
                                                         'server_core',
                                                         False):
            if memory == memory_value:
                for cpu_size, price_id in options:
                    if cpu_size == cpu_value:
                        return price_id

    def _get_price_id_from_options(self, ds_options, option, value,
                                   item_id=False):
        """ Returns a price_id for a given option and value """
        ds_obj = ServerCreateOptions()

        for _, options in ds_obj.get_create_options(ds_options, option, False):
            for item_options in options:
                if item_options[0] == value:
                    if not item_id:
                        return item_options[1]
                    return item_options[2]


class EditServer(environment.CLIRunnable):
    """
usage: sl server edit <identifier> [options]

Edit hardware details

Options:
  -D --domain=DOMAIN  Domain portion of the FQDN example: example.com
  -F --userfile=FILE  Read userdata from file
  -H --hostname=HOST  Host portion of the FQDN. example: server
  -u --userdata=DATA  User defined metadata string
"""
    action = 'edit'

    def execute(self, args):
        data = {}

        if args['--userdata'] and args['--userfile']:
            raise exceptions.ArgumentError(
                '[-u | --userdata] not allowed with [-F | --userfile]')
        if args['--userfile']:
            if not os.path.exists(args['--userfile']):
                raise exceptions.ArgumentError(
                    'File does not exist [-u | --userfile] = %s'
                    % args['--userfile'])

        if args.get('--userdata'):
            data['userdata'] = args['--userdata']
        elif args.get('--userfile'):
            with open(args['--userfile'], 'r') as userfile:
                data['userdata'] = userfile.read()

        data['hostname'] = args.get('--hostname')
        data['domain'] = args.get('--domain')

        mgr = SoftLayer.HardwareManager(self.client)
        hw_id = helpers.resolve_id(mgr.resolve_ids,
                                   args.get('<identifier>'),
                                   'hardware')
        if not mgr.edit(hw_id, **data):
            raise exceptions.CLIAbort("Failed to update hardware")<|MERGE_RESOLUTION|>--- conflicted
+++ resolved
@@ -36,6 +36,7 @@
 
 
 class ListServers(environment.CLIRunnable):
+
     """
 usage: sl server list [options]
 
@@ -94,39 +95,29 @@
         table.sortby = args.get('--sortby') or 'host'
 
         for server in servers:
-<<<<<<< HEAD
-            server = utils.NestedDict(server)
-=======
             server = NestedDict(server)
             user = None
             if 'billingItem' in server:
                 if 'orderItem' in server['billingItem']:
                     user = (server['billingItem']['orderItem']['order']
                             ['userRecord']['username'])
->>>>>>> d873a18e
             table.add_row([
                 server['id'],
                 server['datacenter']['name'] or formatting.blank(),
                 server['fullyQualifiedDomainName'],
                 server['processorPhysicalCoreAmount'],
-<<<<<<< HEAD
-                formatting.gb(server['memoryCapacity'] or 0),
-                server['primaryIpAddress'] or formatting.blank(),
-                server['primaryBackendIpAddress'] or formatting.blank(),
-                formatting.active_txn(server),
-=======
                 gb(server['memoryCapacity'] or 0),
                 server['primaryIpAddress'] or blank(),
                 server['primaryBackendIpAddress'] or blank(),
                 active_txn(server),
                 user or blank(),
->>>>>>> d873a18e
             ])
 
         return table
 
 
 class ServerDetails(environment.CLIRunnable):
+
     """
 usage: sl server detail [--passwords] [--price] <identifier> [options]
 
@@ -174,12 +165,7 @@
                 result['operatingSystem']['softwareLicense']
                 ['softwareDescription']['name'] or formatting.blank()
             )])
-<<<<<<< HEAD
-        table.add_row(['created',
-                       result['provisionDate'] or formatting.blank()])
-
-        vlan_table = formatting.Table(['type', 'number', 'id'])
-=======
+
         table.add_row(['created', result['provisionDate'] or blank()])
         user = None
         if 'billingItem' in result:
@@ -189,7 +175,7 @@
         table.add_row(['owner',
                        user or blank()])
         vlan_table = Table(['type', 'number', 'id'])
->>>>>>> d873a18e
+
         for vlan in result['networkVlans']:
             vlan_table.add_row([
                 vlan['networkSpace'], vlan['vlanNumber'], vlan['id']])
@@ -229,6 +215,7 @@
 
 
 class ServerReload(environment.CLIRunnable):
+
     """
 usage: sl server reload <identifier> [--key=KEY...] [options]
 
@@ -261,6 +248,7 @@
 
 
 class CancelServer(environment.CLIRunnable):
+
     """
 usage: sl server cancel <identifier> [options]
 
@@ -294,6 +282,7 @@
 
 
 class ServerCancelReasons(environment.CLIRunnable):
+
     """
 usage: sl server cancel-reasons
 
@@ -316,6 +305,7 @@
 
 
 class ServerPowerOff(environment.CLIRunnable):
+
     """
 usage: sl server power-off <identifier> [options]
 
@@ -338,6 +328,7 @@
 
 
 class ServerReboot(environment.CLIRunnable):
+
     """
 usage: sl server reboot <identifier> [--hard | --soft] [options]
 
@@ -370,6 +361,7 @@
 
 
 class ServerPowerOn(environment.CLIRunnable):
+
     """
 usage: sl server power-on <identifier> [options]
 
@@ -386,6 +378,7 @@
 
 
 class ServerPowerCycle(environment.CLIRunnable):
+
     """
 usage: sl server power-cycle <identifier> [options]
 
@@ -409,6 +402,7 @@
 
 
 class NicEditServer(environment.CLIRunnable):
+
     """
 usage: sl server nic-edit <identifier> (public | private) --speed=SPEED
                           [options]
@@ -433,6 +427,7 @@
 
 
 class ListChassisServer(environment.CLIRunnable):
+
     """
 usage: sl server list-chassis [options]
 
@@ -455,6 +450,7 @@
 
 
 class ServerCreateOptions(environment.CLIRunnable):
+
     """
 usage: sl server create-options <chassis_id> [options]
 
@@ -787,6 +783,7 @@
 
 
 class CreateServer(environment.CLIRunnable):
+
     """
 usage: sl server create [--disk=SIZE...] [--key=KEY...] [options]
 
@@ -1051,6 +1048,7 @@
 
 
 class EditServer(environment.CLIRunnable):
+
     """
 usage: sl server edit <identifier> [options]
 
