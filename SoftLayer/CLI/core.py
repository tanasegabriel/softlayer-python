--- conflicted
+++ resolved
@@ -1,58 +1,7 @@
 """
-<<<<<<< HEAD
-usage: sl <module> [<args>...]
-       sl help <module>
-       sl help <module> <command>
-       sl [-h | --help]
-
-SoftLayer Command-line Client {version}
-
-The available modules are:
-
-Compute:
-  image     Manages compute and flex images
-  metadata  Get details about this machine. Also available with 'my' and 'meta'
-  server    Bare metal servers
-  sshkey    Manage SSH keys on your account
-  vs        Virtual Servers (formerly CCIs)
-
-Networking:
-  cdn        Content Delivery Network service management
-  dns        Domain Name System
-  firewall   Firewall rule and security management
-  loadbal    Load Balancer management
-  globalip   Global IP address management
-  messaging  Message Queue Service
-  rwhois     RWhoIs operations
-  ssl        Manages SSL
-  subnet     Subnet ordering and management
-  vlan       Manage VLANs on your account
-
-Storage:
-  iscsi     View iSCSI details
-  nas       View NAS details
-  snapshot  iSCSI snapshots
-
-General:
-  config    View and edit configuration for this tool
-  ticket    Manage account tickets
-  summary   Display an overall summary of your account
-  help      Show help
-  monitor   View monitoring information
-
-See 'sl help <module>' for more information on a specific module.
-
-To use most commands your SoftLayer username and api_key need to be configured.
-The easiest way to do that is to use: 'sl config setup'
-"""
-# :license: MIT, see LICENSE for more details.
-
-# pylint: disable=W0703
-=======
     SoftLayer.core
     ~~~~~~~~~~~~~~
     Core for the SoftLayer CLI
->>>>>>> 6bca8374
 
     :license: MIT, see LICENSE for more details.
 """
