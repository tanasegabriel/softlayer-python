"""List virtual servers."""
# :license: MIT, see LICENSE for more details.

import SoftLayer
from SoftLayer.CLI import environment
from SoftLayer.CLI import formatting
from SoftLayer import utils

import click


@click.command()
@click.option('--sortby', help='Column to sort by',
              default='hostname')
@click.option('--cpu', '-c', help='Number of CPU cores', type=click.INT)
@click.option('--domain', '-D', help='Domain portion of the FQDN')
@click.option('--datacenter', '-d', help='Datacenter shortname')
@click.option('--hostname', '-H', help='Host portion of the FQDN')
@click.option('--memory', '-m', help='Memory in mebibytes', type=click.INT)
@click.option('--network', '-n', help='Network port speed in Mbps')
@click.option('--hourly', is_flag=True, help='Show only hourly instances')
@click.option('--monthly', is_flag=True, help='Show only monthly instances')
@click.option('--tags',
              help='Show instances that have one of these comma-separated '
                   'tags')
@click.option('--columns', help='Columns to display. default is '
              ' guid, hostname, primary_ip, backend_ip, datacenter, action',
              default="guid,hostname,primary_ip,backend_ip,datacenter,action")
@environment.pass_env
def cli(env, sortby, cpu, domain, datacenter, hostname, memory, network,
        hourly, monthly, tags, columns):
    """List virtual servers."""

    vsi = SoftLayer.VSManager(env.client)
    columns_clean = [col.strip() for col in columns.split(',')]
    tag_list = None
    if tags:
        tag_list = [tag.strip() for tag in tags.split(',')]

    guests = vsi.list_instances(hourly=hourly,
                                monthly=monthly,
                                hostname=hostname,
                                domain=domain,
                                cpus=cpu,
                                memory=memory,
                                datacenter=datacenter,
                                nic_speed=network,
                                tags=tag_list)

<<<<<<< HEAD
    table = formatting.Table([
        'id',
        'hostname',
        'primary_ip',
        'backend_ip',
        'datacenter',
        'action',
    ])
    table.sortby = sortby or 'hostname'

    for guest in guests:
        table.add_row([
            utils.lookup(guest, 'id'),
            utils.lookup(guest, 'hostname') or formatting.blank(),
            utils.lookup(guest, 'primaryIpAddress') or formatting.blank(),
            utils.lookup(guest, 'primaryBackendIpAddress') or
            formatting.blank(),
            utils.lookup(guest, 'datacenter', 'name') or formatting.blank(),
            formatting.active_txn(guest),
        ])
=======
    table = formatting.Table(columns_clean)
    table.sortby = sortby
    column_map = {}
    column_map['guid'] = 'globalIdentifier'
    column_map['primary_ip'] = 'primaryIpAddress'
    column_map['backend_ip'] = 'primaryBackendIpAddress'
    column_map['datacenter'] = 'datacenter-name'
    column_map['action'] = 'formatted-action'
    column_map['powerState'] = 'powerState-name'

    for guest in guests:
        guest = utils.NestedDict(guest)
        guest['datacenter-name'] = guest['datacenter']['name']
        guest['formatted-action'] = formatting.active_txn(guest)
        guest['powerState-name'] = guest['powerState']['name']
        row_column = []
        for col in columns_clean:
            entry = None
            if col in column_map:
                entry = guest[column_map[col]]
            else:
                entry = guest[col]

            row_column.append(entry or formatting.blank())

        table.add_row(row_column)
>>>>>>> 1af0ce57

    return table<|MERGE_RESOLUTION|>--- conflicted
+++ resolved
@@ -47,28 +47,6 @@
                                 nic_speed=network,
                                 tags=tag_list)
 
-<<<<<<< HEAD
-    table = formatting.Table([
-        'id',
-        'hostname',
-        'primary_ip',
-        'backend_ip',
-        'datacenter',
-        'action',
-    ])
-    table.sortby = sortby or 'hostname'
-
-    for guest in guests:
-        table.add_row([
-            utils.lookup(guest, 'id'),
-            utils.lookup(guest, 'hostname') or formatting.blank(),
-            utils.lookup(guest, 'primaryIpAddress') or formatting.blank(),
-            utils.lookup(guest, 'primaryBackendIpAddress') or
-            formatting.blank(),
-            utils.lookup(guest, 'datacenter', 'name') or formatting.blank(),
-            formatting.active_txn(guest),
-        ])
-=======
     table = formatting.Table(columns_clean)
     table.sortby = sortby
     column_map = {}
@@ -95,6 +73,5 @@
             row_column.append(entry or formatting.blank())
 
         table.add_row(row_column)
->>>>>>> 1af0ce57
 
     return table