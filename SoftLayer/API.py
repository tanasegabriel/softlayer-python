# Copyright (c) 2010, SoftLayer Technologies, Inc. All rights reserved.
#
# Redistribution and use in source and binary forms, with or without
# modification, are permitted provided that the following conditions are met:
#
#  * Redistributions of source code must retain the above copyright notice,
#    this list of conditions and the following disclaimer.
#  * Redistributions in binary form must reproduce the above copyright notice,
#    this list of conditions and the following disclaimer in the documentation
#    and/or other materials provided with the distribution.
#  * Neither SoftLayer Technologies, Inc. nor the names of its contributors may
#    be used to endorse or promote products derived from this software without
#    specific prior written permission.
#
# THIS SOFTWARE IS PROVIDED BY THE COPYRIGHT HOLDERS AND CONTRIBUTORS "AS IS"
# AND ANY EXPRESS OR IMPLIED WARRANTIES, INCLUDING, BUT NOT LIMITED TO, THE
# IMPLIED WARRANTIES OF MERCHANTABILITY AND FITNESS FOR A PARTICULAR PURPOSE
# ARE DISCLAIMED. IN NO EVENT SHALL THE COPYRIGHT OWNER OR CONTRIBUTORS BE
# LIABLE FOR ANY DIRECT, INDIRECT, INCIDENTAL, SPECIAL, EXEMPLARY, OR
# CONSEQUENTIAL DAMAGES (INCLUDING, BUT NOT LIMITED TO, PROCUREMENT OF
# SUBSTITUTE GOODS OR SERVICES; LOSS OF USE, DATA, OR PROFITS; OR BUSINESS
# INTERRUPTION) HOWEVER CAUSED AND ON ANY THEORY OF LIABILITY, WHETHER IN
# CONTRACT, STRICT LIABILITY, OR TORT (INCLUDING NEGLIGENCE OR OTHERWISE)
# ARISING IN ANY WAY OUT OF THE USE OF THIS SOFTWARE, EVEN IF ADVISED OF THE
# POSSIBILITY OF SUCH DAMAGE.

"""
SoftLayer API bindings

See U{http://sldn.softlayer.com/article/Python}
"""

from urllib import splittype
import socket
import httplib
import xmlrpclib
import sys

"""
@type API_USERNAME: C{str}
@var API_USERNAME: Your API username, if you wish to hardcode all API calls to
a single user.

@type API_KEY: C{str}
@var API_KEY: Your API key, if you wish to hardcode all API calls to a single
user.

@type API_PUBLIC_ENDPOINT: C{str}
@var API_PUBLIC_ENDPOINT: The base URL of the SoftLayer API's XML-RPC
endpoints over the public Internet.

@type API_PRIVATE_ENDPOINT: C{str}
@var API_PRIVATE_ENDPOINT: The base URL of the SoftLayer API's XML-RPC
endpoints over SoftLayer's private network.

@type API_BASE_URL: C{str}
@var API_BASE_URL: The base URL for the SoftLayer API's XML-RPC endpoints.
"""

API_USERNAME = None
API_KEY = None
API_PUBLIC_ENDPOINT = 'https://api.softlayer.com/xmlrpc/v3/'
API_PRIVATE_ENDPOINT = 'https://api.service.softlayer.com/xmlrpc/v3/'
API_BASE_URL = API_PUBLIC_ENDPOINT


class SoftLayerError(Exception):
    pass


class Client:
    """
    A SoftLayer API client

    Clients are intended to be declared once per service and used for all calls
    made to that service.

    @ivar _service_name: The name of the SoftLayer API service to query
    @ivar _endpoint_url: The base URL to the SoftLayer API's endpoints being
    used by this client.
    @ivar _headers: The headers to send to an API call
    @ivar _client: The xmlrpc client used to make calls
    """
    _service_name = None
    _endpoint_url = None
    _headers = {}
    _xmlrpc_client = None

    def __init__(self, service_name, id=None, username=None, api_key=None,
<<<<<<< HEAD
            endpoint_url=None, timeout=None):
=======
            endpoint_url=None, timeout=None, verbose=False):
>>>>>>> 0031f5ee
        """
        Create a SoftLayer API client

        @type service_name: C{str}
        @param service:name: The name of the SoftLayer API service to query.

        @type id: C{int}
        @param id: An optional object if if you're instantiating a particular
        SoftLayer_API object. Setting an id defines this client's
        initialization parameter.

        @type username: C{str}
        @param username: An optional API username if you wish to bypass the
        package's built-in username.

        @type api_key: C{str}
        @param api_key: An optional API key if you wish to bypass the package's
        built in API key.

        @type endpoint_url: C{str}
        @param endpoint_url: The API endpoint base URL you wish to connect to.
        Set this to API_PRIVATE_ENDPOINT to connect via SoftLayer's private
        network.
        """
        service_name = service_name.strip()

        if service_name is None or service_name is '':
            raise SoftLayerError('Please specify a service name.')

        if username is None and API_USERNAME is None:
            raise SoftLayerError('Please provide a username.')

        if api_key is None and API_KEY is None:
            raise SoftLayerError('Please provide an API key.')

        # Assign local variables
        self._service_name = service_name

        # Set authentication
        if API_USERNAME is None or API_USERNAME is '':
            user = username.strip()
        else:
            user = API_USERNAME.strip()

        if API_KEY is None or API_KEY is '':
            key = api_key.strip()
        else:
            key = API_KEY.strip()

        self.set_authentication(user, key)

        # Default to use the public network API endpoint, otherwise use the
        # endpoint defined in API_PUBLIC_ENDPOINT, otherwise use the one
        # provided by the user.
        if endpoint_url is not None and endpoint_url is not '':
            endpoint_url = endpoint_url.strip()
            self._endpoint_url = endpoint_url
        elif API_BASE_URL is not None and API_BASE_URL is not '':
            self._endpoint_url = API_BASE_URL
        else:
            self._endpoint_url = API_PUBLIC_ENDPOINT

        # Set a call initialization parameter if we need to.
        if id is not None:
            self.set_init_parameter(int(id))

        http_protocol, uri = splittype(self._endpoint_url)

        if http_protocol == "https":
            self.transport = SecureProxyTransport()
        else:
            self.transport = ProxyTransport()

        if timeout and int(timeout) > 0:
            self.transport.set_timeout(int(timeout))

        # Finally, make an xmlrpc client. We'll use this for all API calls made
        # against this client instance.
<<<<<<< HEAD
        uri = ''.join(self._endpoint_url, self._service_name)
        self._xmlrpc_client = xmlrpclib.ServerProxy(uri,
                                                    transport=self.transport)
=======
        self._xmlrpc_client = xmlrpclib.ServerProxy(
            self._endpoint_url + self._service_name,
            transport=self.transport,
            verbose=verbose)
>>>>>>> 0031f5ee

    def add_raw_header(self, name, value):
        self.transport.raw_headers[name] = value

    def add_header(self, name, value):
        """
        Set a SoftLayer API call header

        Every header defines a customization specific to a SoftLayer API call.
        Most API calls require authentication and initialization parameter
        headers, but can also include optional headers such as object masks and
        result limits if they're supported by the API method you're calling.

        @type name: C{str}
        @param name: The name of the header to add

        @type value: C{dict}
        @param value: The header to add.
        """
        name = name.strip()

        if name is None or name is '':
            raise SoftLayerError('Please specify a header name.')

        self._headers[name] = value

    def remove_header(self, name):
        """
        Remove a SoftLayer API call header

        Removing headers may cause API queries to fail.

        @type name: C{str}
        @param name: The name of the header to remove.
        """

        name = name.strip()

        if name in self._headers:
            del self._headers[name]

    def set_authentication(self, username, api_key):
        """
        Set a user and key to authenticate a SoftLayer API call

        Use this method if you wish to bypass the API_USER and API_KEY class
        constants and set custom authentication per API call.

        See U{https://manage.softlayer.com/Administrative/apiKeychain} for more
        information.

        @type username: C{str}
        @param username: The username to authenticate an API call.

        @type api_key: C{str}
        @param api_key: The user's API key.
        """

        username = username.strip()
        api_key = api_key.strip()

        self.add_header('authenticate', {
            'username': username,
            'apiKey': api_key,
        })

    def set_init_parameter(self, id):
        """
        Set an initialization parameter header on a SoftLayer API call

        Initialization parameters instantiate a SoftLayer API service object to
        act upon during your API method call. For instance, if your account has
        a server with id number 1234, then setting an initialization parameter
        of 1234 in the SoftLayer_Hardware_Server Service instructs the API to
        act on server record 1234 in your method calls.

        See U{http://sldn.softlayer.com/article/Using-Initialization-Parameters-SoftLayer-API}
        for more information.

        @type id: C{int}
        @param id: The id number of the SoftLayer API object to instantiate
        """

        self.add_header(self._service_name + 'InitParameters', {
            'id': int(id)
        })

    def set_object_mask(self, mask):
        """
        Set an object mask to a SoftLayer API call

        Use an object mask to retrieve data related your API call's result.
        Object masks are skeleton objects, or strings that define nested
        relational properties to retrieve along with an object's local
        properties. See
        U{http://sldn.softlayer.com/article/Using-Object-Masks-SoftLayer-API}
        for more information.

        @type mask: C{dict}
        @param mask: The object mask you wish to define
        """

        header = 'SoftLayer_ObjectMask'

        if isinstance(mask, dict):
            header = '%sObjectMask' % self._service_name

        self.add_header(header, {'mask': mask})

    def set_result_limit(self, limit, offset=0):
        """
        Set a result limit on a SoftLayer API call

        Many SoftLayer API methods return a group of results. These methods
        support a way to limit the number of results retrieved from the
        SoftLayer API in a way akin to an SQL LIMIT statement.

        @type limit: C{int}
        @param limit: The number of results to limit a SoftLayer API call to.

        @type offset: C{int}
        @param offset: An optional offset to begin a SoftLayer API call's
        returned result at.
        """

        self.add_header('resultLimit', {
            'limit': int(limit),
            'offset': int(offset)
        })

    def __getattr__(self, name):
        """
        Attempt a SoftLayer API call

        Use this as a catch-all so users can call SoftLayer API methods
        directly against their client object. If the property or method
        relating to their client object doesn't exist then assume the user is
        attempting a SoftLayer API call and return a simple function that makes
        an XML-RPC call.
        """
        try:
            return object.__getattr__(self, name)
        except AttributeError:
            def call_handler(*args, **kwargs):
                """
                Place a SoftLayer API call
                """

                call_headers = {
                    'headers': self._headers,
                }

                try:
                    return self._xmlrpc_client.__getattr__(name)(call_headers, *args)
                except xmlrpclib.Fault, e:
                    raise SoftLayerError(e.faultString)

            return call_handler

    def __repr__(self):
        """
        Define __repr__

        We want to have a string representation of the object that
        is meaningful and gives as much information as possible so that
        comandline operations make sense, and so that the client does not
        throw needless exceptions on repr()
        """
        init_param_key = "%sInitParameters" % (self._service_name,)
        if (init_param_key in self._headers and
            "id" in self._headers[init_param_key]):
            return "<%r Instance [ID: %r]>" % (self._service_name,
                                          self._headers[init_param_key]['id'],)
        else:
            return "<%r Instance>" % (self._service_name,)


class ProxyTransport(xmlrpclib.Transport):
    timeout = 15
    __extra_headers = {}

    def send_content(self, connection, request_body):
        for k, v in self.__extra_headers:
            connection.putheader(k, v)
        connection.putheader("Content-Type", "text/xml")
        connection.putheader("Content-Length", str(len(request_body)))
        connection.endheaders()
        if request_body:
            connection.send(request_body)

    def set_timeout(self, timeout):
        self.timeout = timeout


class SecureProxyTransport(xmlrpclib.SafeTransport, ProxyTransport):
    def make_connection(self, host):
        try:
            if self._connection and host == self._connection[0]:
                return self._connection[1]
            # create a HTTPS connection object from a host descriptor
            # host may be a string, or a (host, x509-dict) tuple
            HTTPS = httplib.HTTPSConnection
            chost, self._extra_headers, x509 = self.get_host_info(host)
            self._connection = host, HTTPS(chost, None, **(x509 or {}))
            return self._connection[1]
        except AttributeError:
            host, extra_headers, x509 = self.get_host_info(host)
            try:
                HTTPS = httplib.HTTPS
            except AttributeError:
                raise NotImplementedError(
                    "your version of httplib doesn't support HTTPS"
                    )
            else:
                client = HTTPS(host, None, **(x509 or {}))
                client._conn.timeout = self.timeout
                return client<|MERGE_RESOLUTION|>--- conflicted
+++ resolved
@@ -87,11 +87,7 @@
     _xmlrpc_client = None
 
     def __init__(self, service_name, id=None, username=None, api_key=None,
-<<<<<<< HEAD
-            endpoint_url=None, timeout=None):
-=======
             endpoint_url=None, timeout=None, verbose=False):
->>>>>>> 0031f5ee
         """
         Create a SoftLayer API client
 
@@ -170,16 +166,9 @@
 
         # Finally, make an xmlrpc client. We'll use this for all API calls made
         # against this client instance.
-<<<<<<< HEAD
         uri = ''.join(self._endpoint_url, self._service_name)
         self._xmlrpc_client = xmlrpclib.ServerProxy(uri,
-                                                    transport=self.transport)
-=======
-        self._xmlrpc_client = xmlrpclib.ServerProxy(
-            self._endpoint_url + self._service_name,
-            transport=self.transport,
-            verbose=verbose)
->>>>>>> 0031f5ee
+            transport=self.transport, verbose=verbose)
 
     def add_raw_header(self, name, value):
         self.transport.raw_headers[name] = value
